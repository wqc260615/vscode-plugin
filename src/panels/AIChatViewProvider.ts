--- conflicted
+++ resolved
@@ -182,13 +182,8 @@
 
             // Build full prompt
             const fullPrompt = await this.contextProcessor.generateFullPrompt(message);
-<<<<<<< HEAD
-            
+            console.log(fullPrompt);
             // Show AI thinking state
-=======
-            console.log(fullPrompt);
-            // 显示AI正在思考
->>>>>>> 46326e98
             this._view.webview.postMessage({
                 type: 'aiThinking',
                 data: { thinking: true }
